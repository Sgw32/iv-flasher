import svelte from 'rollup-plugin-svelte-hot'
import { terser } from 'rollup-plugin-terser'
import resolve from '@rollup/plugin-node-resolve';
import commonjs from '@rollup/plugin-commonjs';
import serve from 'rollup-plugin-serve'
<<<<<<< HEAD
=======
import reload from 'rollup-plugin-livereload'
>>>>>>> 6190aa63

export default {
    input: 'src/main.js',
    output: {
        file: 'public/main.min.js',
        name: 'app',
        format: 'iife'
    },
    plugins: [
        svelte({
            css: css => {
                css.write('css/bundle.css', false);
            },
            hot: true
        }),
        resolve({
            browser: true,
            dedupe: ['svelte']
        }),
<<<<<<< HEAD
        serve('public'),
        commonjs()
=======
        commonjs(),
>>>>>>> 6190aa63
        //terser()
        serve('public'),
        reload(),
    ]
};<|MERGE_RESOLUTION|>--- conflicted
+++ resolved
@@ -3,10 +3,7 @@
 import resolve from '@rollup/plugin-node-resolve';
 import commonjs from '@rollup/plugin-commonjs';
 import serve from 'rollup-plugin-serve'
-<<<<<<< HEAD
-=======
 import reload from 'rollup-plugin-livereload'
->>>>>>> 6190aa63
 
 export default {
     input: 'src/main.js',
@@ -26,12 +23,7 @@
             browser: true,
             dedupe: ['svelte']
         }),
-<<<<<<< HEAD
-        serve('public'),
-        commonjs()
-=======
         commonjs(),
->>>>>>> 6190aa63
         //terser()
         serve('public'),
         reload(),
